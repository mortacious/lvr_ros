--- conflicted
+++ resolved
@@ -74,11 +74,7 @@
     {
         if(buffer_vertexnormals.size() != n_vertices * 3)
         {
-<<<<<<< HEAD
             ROS_FATAL_STREAM("The number of normals in the MeshBuffer differs"
-=======
-            ROS_FATAL_STREAM("The number of normals in the MeshBuffer differs "
->>>>>>> 9ad3db29
                                  "from the number of vertices! Ignoring normals!");
         }else{
             ROS_DEBUG_STREAM("Copy normals from MeshBuffer to MeshGeometry.");
