--- conflicted
+++ resolved
@@ -36,18 +36,8 @@
 
 bool fromMeshBufferToMeshGeometryMessage(
     const lvr2::MeshBufferPtr<Vec>& buffer,
-<<<<<<< HEAD
     mesh_msgs::MeshGeometry& mesh_geometry
 ){
-=======
-    mesh_msgs::MeshGeometry& mesh_geometry,
-    mesh_msgs::MeshMaterials& mesh_materials,
-    mesh_msgs::MeshVertexColors& mesh_vertex_colors,
-    boost::optional<std::vector<mesh_msgs::Texture>&> texture_cache,
-    std::string mesh_uuid
-)
-{
->>>>>>> cf89db66
     unsigned int n_vertices = buffer->getVertices().size() / 3;
     unsigned int n_faces = buffer->getFaceIndices().size() / 3;
 
@@ -109,7 +99,8 @@
     mesh_msgs::MeshGeometry& mesh_geometry,
     mesh_msgs::MeshMaterials& mesh_materials,
     mesh_msgs::MeshVertexColors& mesh_vertex_colors,
-    boost::optional<std::vector<sensor_msgs::Image>&> texture_cache
+    boost::optional<std::vector<mesh_msgs::Texture>&> texture_cache,
+    std::string mesh_uuid
 )
 {
     unsigned int n_vertices = buffer->getVertices().size() / 3;
