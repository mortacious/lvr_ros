<?xml version="1.0"?>
<launch>
<<<<<<< HEAD
  <arg name="remote" default="false" />

  <node unless="$(arg remote)" pkg="lvr_ros" type="lvr_ros_reconstruction"
      name="reconstruction" output="screen">
    <remap from="pointcloud" to="assembled_cloud"/>
    <remap from="mesh" to="assembled_mesh"/>
    <rosparam command="load" file="$(find lvr_ros)/config/lvr_params.yaml" />
  </node>

  <node if="$(arg remote)" pkg="lvr_ros" type="lvr_ros_remote_reconstruction"
      name="remote_reconstruction" output="screen">
    <remap from="pointcloud" to="assembled_cloud"/>
    <remap from="mesh" to="assembled_mesh"/>
    <rosparam command="load" file="$(find lvr_ros)/config/lvr_params.yaml" />
=======
  <node pkg="lvr_ros" type="lvr_ros_reconstruction" name="reconstruction" output="screen">
    <!--remap from="pointcloud" to="riegl_cloud"/-->
    <remap from="mesh" to="assembled_mesh"/>
    <rosparam>
        voxelsize : 0.1                         # Voxelsize of grid used for reconstruction.
        noExtrusion : False                     <!-- Do not extend grid. Can be used  to avoid artefacts in dense data
                                                     sets but. Disabling will possibly create additional holes in
                                                     sparse data sets. -->
        intersections : -1                      <!-- Number of intersections used for reconstruction. If other than -1,
                                                     voxelsize will calculated automatically. -->
        pcm : 'FLANN'                           <!-- Point cloud manager used for point handling and normal estimation.
                                                     Choose from (STANN, PCL, NABO). -->
        ransac : False                          # Set this flag for RANSAC based normal estimation.
        decomposition : 'PMC'                   <!-- Defines the type of decomposition that is used for the voxels :
                                                     - Standard Marching Cubes (MC), Planar Marching Cubes (PMC),
                                                     - Standard Marching Cubes with sharp feature detection (SF) or
                                                       Tetraeder (MT) decomposition). -->
        optimizePlanes : False                   # Shift all triangle vertices of a cluster onto their shared plane
        clusterPlanes : False                   <!-- Cluster planar regions based on normal threshold, do not shift
                                                     vertices into regression plane. -->
        cleanContours : 0                       # Remove noise artifacts from contours. Same values are between 2 and 4.
        planeIterations : 3                     # Number of iterations for plane optimization
        fillHoles : 30                          # Maximum size for hole filling
        danglingArtifacts : 0                   <!-- Remove dangling artifacts, i.e. remove the n smallest not
                                                     connected surfaces -->
        normalThreshold : 0.85                  <!-- (Plane Normal Threshold) Normal threshold for plane optimization.
                                                     Default 0.85 equals about 3 degrees. -->
        smallRegionThreshold : 0                # Threshold for small region removal. If 0 nothing will be deleted.
        kd : 10                                 # Number of normals used for distance function evaluation
        ki : 10                                 # Number of normals used in the normal interpolation process
        kn : 5                                  # Size of k-neighborhood used for normal estimation
        minPlaneSize : 7                        # Minimum value for plane optimzation
        retesselate : False                      <!-- Retesselate regions that are in a regression plane. Implies
                                                     optimizePlanes. -->
        lineFusionThreshold : 0.01              # Line Fusion Threshold for fusing line segments while tesselating.
        textureAnalysis : False                 # Enable texture analysis features fo texture matching.
        writeClassificationResult : False       # Write classification results to file 'clusters.clu'
        classifier : 'PlaneSimpsons'            # Classfier object used to color the mesh.
        depth : 100                             # Maximum recursion depth for region growing.
        recalcNormals : False                   # Always estimate normals, even if normals are already given.
        threads : 8                             # Number of threads
        sharpFeatThreshold : 0.9                # Sharp feature threshold when using sharp feature decomposition
        sharpCornThreshold : 0.7                # Sharp corner threshold when using sharp feature decomposition
        ecm : 'QUADRIC'                         <!-- Edge collapse method for mesh reduction. Choose from QUADRIC,
                                                     QUADRIC_TRI, MELAX, SHORTEST -->
        numEdgeCollapses : 0                    # Edge collapse count. Number of edges to collapse for mesh reduction.
        texturePack : ''                        # Path to texture pack
        numStatsColors : 16                     # Number of colors for texture statistics
        numCCVColors : 64                       # Number of colors for texture matching based on color information
        coherenceThreshold : 50                 # Coherence threshold for texture matching based on color information
        useCrossCorr : False                    # Use texture matching based on cross correlation.
        patternThreshold : 100                  # Threshold for pattern extraction from textures
        minTransformVotes : 3                   <!-- Minimum number of votes to consider a texture transformation as
                                                     correct -->
        vcfp: true                              # Vertex colors from pointcloud
        generateTextures: False                  # Generate textures
        texelSize : 0.1                         # Texel size that determines texture resolution.
        texMinClusterSize : 100                 # Minimum size of a cluster for texture generation, 0 = no limit
        texMaxClusterSize : 0                   # Maximum size of a cluster for texture generation, 0 = no limit
        useGPU : True                           # Flag for using OpenCL implementation
    </rosparam>
>>>>>>> b42594f3
  </node>
</launch><|MERGE_RESOLUTION|>--- conflicted
+++ resolved
@@ -1,82 +1,18 @@
 <?xml version="1.0"?>
 <launch>
-<<<<<<< HEAD
   <arg name="remote" default="false" />
 
   <node unless="$(arg remote)" pkg="lvr_ros" type="lvr_ros_reconstruction"
       name="reconstruction" output="screen">
-    <remap from="pointcloud" to="assembled_cloud"/>
+    <!-- <remap from="pointcloud" to="riegl_cloud"/> -->
     <remap from="mesh" to="assembled_mesh"/>
     <rosparam command="load" file="$(find lvr_ros)/config/lvr_params.yaml" />
   </node>
 
   <node if="$(arg remote)" pkg="lvr_ros" type="lvr_ros_remote_reconstruction"
       name="remote_reconstruction" output="screen">
-    <remap from="pointcloud" to="assembled_cloud"/>
+    <!-- <remap from="pointcloud" to="riegl_cloud"/> -->
     <remap from="mesh" to="assembled_mesh"/>
     <rosparam command="load" file="$(find lvr_ros)/config/lvr_params.yaml" />
-=======
-  <node pkg="lvr_ros" type="lvr_ros_reconstruction" name="reconstruction" output="screen">
-    <!--remap from="pointcloud" to="riegl_cloud"/-->
-    <remap from="mesh" to="assembled_mesh"/>
-    <rosparam>
-        voxelsize : 0.1                         # Voxelsize of grid used for reconstruction.
-        noExtrusion : False                     <!-- Do not extend grid. Can be used  to avoid artefacts in dense data
-                                                     sets but. Disabling will possibly create additional holes in
-                                                     sparse data sets. -->
-        intersections : -1                      <!-- Number of intersections used for reconstruction. If other than -1,
-                                                     voxelsize will calculated automatically. -->
-        pcm : 'FLANN'                           <!-- Point cloud manager used for point handling and normal estimation.
-                                                     Choose from (STANN, PCL, NABO). -->
-        ransac : False                          # Set this flag for RANSAC based normal estimation.
-        decomposition : 'PMC'                   <!-- Defines the type of decomposition that is used for the voxels :
-                                                     - Standard Marching Cubes (MC), Planar Marching Cubes (PMC),
-                                                     - Standard Marching Cubes with sharp feature detection (SF) or
-                                                       Tetraeder (MT) decomposition). -->
-        optimizePlanes : False                   # Shift all triangle vertices of a cluster onto their shared plane
-        clusterPlanes : False                   <!-- Cluster planar regions based on normal threshold, do not shift
-                                                     vertices into regression plane. -->
-        cleanContours : 0                       # Remove noise artifacts from contours. Same values are between 2 and 4.
-        planeIterations : 3                     # Number of iterations for plane optimization
-        fillHoles : 30                          # Maximum size for hole filling
-        danglingArtifacts : 0                   <!-- Remove dangling artifacts, i.e. remove the n smallest not
-                                                     connected surfaces -->
-        normalThreshold : 0.85                  <!-- (Plane Normal Threshold) Normal threshold for plane optimization.
-                                                     Default 0.85 equals about 3 degrees. -->
-        smallRegionThreshold : 0                # Threshold for small region removal. If 0 nothing will be deleted.
-        kd : 10                                 # Number of normals used for distance function evaluation
-        ki : 10                                 # Number of normals used in the normal interpolation process
-        kn : 5                                  # Size of k-neighborhood used for normal estimation
-        minPlaneSize : 7                        # Minimum value for plane optimzation
-        retesselate : False                      <!-- Retesselate regions that are in a regression plane. Implies
-                                                     optimizePlanes. -->
-        lineFusionThreshold : 0.01              # Line Fusion Threshold for fusing line segments while tesselating.
-        textureAnalysis : False                 # Enable texture analysis features fo texture matching.
-        writeClassificationResult : False       # Write classification results to file 'clusters.clu'
-        classifier : 'PlaneSimpsons'            # Classfier object used to color the mesh.
-        depth : 100                             # Maximum recursion depth for region growing.
-        recalcNormals : False                   # Always estimate normals, even if normals are already given.
-        threads : 8                             # Number of threads
-        sharpFeatThreshold : 0.9                # Sharp feature threshold when using sharp feature decomposition
-        sharpCornThreshold : 0.7                # Sharp corner threshold when using sharp feature decomposition
-        ecm : 'QUADRIC'                         <!-- Edge collapse method for mesh reduction. Choose from QUADRIC,
-                                                     QUADRIC_TRI, MELAX, SHORTEST -->
-        numEdgeCollapses : 0                    # Edge collapse count. Number of edges to collapse for mesh reduction.
-        texturePack : ''                        # Path to texture pack
-        numStatsColors : 16                     # Number of colors for texture statistics
-        numCCVColors : 64                       # Number of colors for texture matching based on color information
-        coherenceThreshold : 50                 # Coherence threshold for texture matching based on color information
-        useCrossCorr : False                    # Use texture matching based on cross correlation.
-        patternThreshold : 100                  # Threshold for pattern extraction from textures
-        minTransformVotes : 3                   <!-- Minimum number of votes to consider a texture transformation as
-                                                     correct -->
-        vcfp: true                              # Vertex colors from pointcloud
-        generateTextures: False                  # Generate textures
-        texelSize : 0.1                         # Texel size that determines texture resolution.
-        texMinClusterSize : 100                 # Minimum size of a cluster for texture generation, 0 = no limit
-        texMaxClusterSize : 0                   # Maximum size of a cluster for texture generation, 0 = no limit
-        useGPU : True                           # Flag for using OpenCL implementation
-    </rosparam>
->>>>>>> b42594f3
   </node>
 </launch>