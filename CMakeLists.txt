--- conflicted
+++ resolved
@@ -139,7 +139,6 @@
     ${PROJECT_NAME}_conversions
 )
 
-<<<<<<< HEAD
 # HDF5 to message executable
 # link libraries
 find_package(HDF5 REQUIRED COMPONENTS C CXX HL)
@@ -156,8 +155,6 @@
   )
 
 
-add_dependencies(${PROJECT_NAME}_remote_reconstruction ${catkin_EXPORTED_TARGETS} ${PROJECT_NAME}_gencfg)
-=======
 add_dependencies(${PROJECT_NAME}_remote_reconstruction
   ${catkin_EXPORTED_TARGETS}
   ${PROJECT_NAME}_gencfg
@@ -168,7 +165,6 @@
   ${PROJECT_NAME}_gencfg
   ${PROJECT_NAME}_gencpp
   )
->>>>>>> d33f145d
 add_dependencies(${PROJECT_NAME}_reconstruction
   ${lvr_ros_EXPORTED_TARGETS}
   ${catkin_EXPORTED_TARGETS}
