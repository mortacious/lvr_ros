cmake_minimum_required(VERSION 2.4.6)

project(lvr_ros)

set(PACKAGE_DEPENDENCIES
  actionlib
  actionlib_msgs
  dynamic_reconfigure
  genmsg
  mesh_msgs
  message_generation
  message_runtime
  roscpp
  sensor_msgs
  geometry_msgs
  hyperspectral_calibration
  move_base_flex
  tf
  pcl_ros
  pcl_definitions
)

find_package(catkin REQUIRED COMPONENTS ${PACKAGE_DEPENDENCIES})

find_package(LVR REQUIRED)

add_definitions(${LVR_DEFINITIONS})

add_action_files(
  DIRECTORY
  action
  FILES
  Reconstruct.action
  SendCloud.action
  StartReconstruction.action
)

find_path(OPENGL_INC gl.h /usr/include/GL)
include_directories(${OPENGL_INC})

find_package(PCL 1.2 REQUIRED)
include_directories(SYSTEM ${PCL_INCLUDE_DIRS})

find_package(OpenCL)
if(OPENCL_FOUND)
    message(STATUS "OpenCL Libraries: ${OpenCL_LIBRARIES}")
endif()

### compile with c++11
if ("${CMAKE_VERSION}" VERSION_LESS "3.1")
  if ("${CMAKE_CXX_COMPILER_ID}" STREQUAL "GNU")
    set (CMAKE_CXX_FLAGS "--std=gnu++14 ${CMAKE_CXX_FLAGS}")
  endif ()
else ()
  set (CMAKE_CXX_STANDARD 14)
endif ()

include_directories(
  include
  ${catkin_INCLUDE_DIRS}
  ${LVR_INCLUDE_DIRS}
  ${PCL_INCLUDE_DIRS}
)

generate_dynamic_reconfigure_options(
  cfg/Reconstruction.cfg
)

generate_messages(
  DEPENDENCIES
  actionlib_msgs
  mesh_msgs
  sensor_msgs
  geometry_msgs
)

catkin_package(
  CATKIN_DEPENDS ${PACKAGE_DEPENDENCIES}
  INCLUDE_DIRS include
  DEPENDS LVR
  LIBRARIES ${PROJECT_NAME}_conversions
)

add_library(${PROJECT_NAME}_conversions
  src/colors.cpp
  src/conversions.cpp
)

target_link_libraries(${PROJECT_NAME}_conversions
  ${catkin_LIBRARIES}
  ${LVR_LIBRARIES}
)

add_executable(${PROJECT_NAME}_reconstruction
  src/colors.cpp
  src/conversions.cpp
  src/reconstruction.cpp
)

target_link_libraries(${PROJECT_NAME}_reconstruction
    ${catkin_LIBRARIES}
    ${LVR_LIBRARIES}
    ${PCL_LIBRARIES}
)

add_executable(${PROJECT_NAME}_remote_reconstruction_client
    src/remote_reconstruction_client.cpp
)

add_executable(${PROJECT_NAME}_remote_reconstruction
  src/colors.cpp
  src/conversions.cpp
  src/remote_reconstruction.cpp
)
target_link_libraries(${PROJECT_NAME}_remote_reconstruction
    ${catkin_LIBRARIES}
    ${LVR_LIBRARIES}
    ${PCL_LIBRARIES}
)

target_link_libraries(${PROJECT_NAME}_remote_reconstruction_client
    ${catkin_LIBRARIES}
    ${PCL_LIBRARIES}
)
if(OPENCL_FOUND)
    target_compile_definitions(${PROJECT_NAME}_reconstruction PRIVATE OPENCL_FOUND=1)
endif()

add_executable(${PROJECT_NAME}_debug
    src/debug.cpp
)
target_link_libraries(${PROJECT_NAME}_debug
    ${catkin_LIBRARIES}
    ${LVR_LIBRARIES}
    ${PCL_LIBRARIES}
    ${PROJECT_NAME}_conversions
)

<<<<<<< HEAD
add_dependencies(${PROJECT_NAME}_reconstruction ${catkin_EXPORTED_TARGETS} ${PROJECT_NAME}_gencfg)
add_dependencies(${PROJECT_NAME}_remote_reconstruction ${catkin_EXPORTED_TARGETS} ${PROJECT_NAME}_gencfg)
add_executable(${PROJECT_NAME}_display
    src/display.cpp
)
target_link_libraries(${PROJECT_NAME}_display
    ${catkin_LIBRARIES}
    ${LVR_LIBRARIES}
    ${PCL_LIBRARIES}
)

=======
>>>>>>> dfc612a0
add_dependencies(${PROJECT_NAME}_reconstruction
        ${lvr_ros_EXPORTED_TARGETS}
        ${catkin_EXPORTED_TARGETS}
        ${PROJECT_NAME}_gencfg
)
add_dependencies(${PROJECT_NAME}_conversions ${catkin_EXPORTED_TARGETS} ${PROJECT_NAME}_gencfg)
add_dependencies(${PROJECT_NAME}_debug ${catkin_EXPORTED_TARGETS})

install(
  DIRECTORY launch DESTINATION ${CATKIN_PACKAGE_SHARE_DESTINATION})

install(
  TARGETS ${PROJECT_NAME}_conversions ${PROJECT_NAME}_reconstruction ${PROJECT_NAME}_debug
  ARCHIVE DESTINATION ${CATKIN_PACKAGE_LIB_DESTINATION}
  LIBRARY DESTINATION ${CATKIN_PACKAGE_LIB_DESTINATION}
  RUNTIME DESTINATION ${CATKIN_PACKAGE_BIN_DESTINATION}
)

install(
  DIRECTORY include/${PROJECT_NAME}/
  DESTINATION ${CATKIN_PACKAGE_INCLUDE_DESTINATION}
)<|MERGE_RESOLUTION|>--- conflicted
+++ resolved
@@ -136,20 +136,7 @@
     ${PROJECT_NAME}_conversions
 )
 
-<<<<<<< HEAD
-add_dependencies(${PROJECT_NAME}_reconstruction ${catkin_EXPORTED_TARGETS} ${PROJECT_NAME}_gencfg)
 add_dependencies(${PROJECT_NAME}_remote_reconstruction ${catkin_EXPORTED_TARGETS} ${PROJECT_NAME}_gencfg)
-add_executable(${PROJECT_NAME}_display
-    src/display.cpp
-)
-target_link_libraries(${PROJECT_NAME}_display
-    ${catkin_LIBRARIES}
-    ${LVR_LIBRARIES}
-    ${PCL_LIBRARIES}
-)
-
-=======
->>>>>>> dfc612a0
 add_dependencies(${PROJECT_NAME}_reconstruction
         ${lvr_ros_EXPORTED_TARGETS}
         ${catkin_EXPORTED_TARGETS}
